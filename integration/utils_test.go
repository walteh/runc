package integration

import (
	"bytes"
	"fmt"
	"io/ioutil"
	"os"
	"os/exec"
	"strings"
	"syscall"

	"github.com/docker/libcontainer"
	"github.com/docker/libcontainer/configs"
)

func newStdBuffers() *stdBuffers {
	return &stdBuffers{
		Stdin:  bytes.NewBuffer(nil),
		Stdout: bytes.NewBuffer(nil),
		Stderr: bytes.NewBuffer(nil),
	}
}

type stdBuffers struct {
	Stdin  *bytes.Buffer
	Stdout *bytes.Buffer
	Stderr *bytes.Buffer
}

func (b *stdBuffers) String() string {
	s := []string{}
	if b.Stderr != nil {
		s = append(s, b.Stderr.String())
	}
	if b.Stdout != nil {
		s = append(s, b.Stdout.String())
	}
	return strings.Join(s, "|")
}

// newRootfs creates a new tmp directory and copies the busybox root filesystem
func newRootfs() (string, error) {
	dir, err := ioutil.TempDir("", "")
	if err != nil {
		return "", err
	}
	if err := os.MkdirAll(dir, 0700); err != nil {
		return "", err
	}
	if err := copyBusybox(dir); err != nil {
		return "", nil
	}
	return dir, nil
}

func remove(dir string) {
	os.RemoveAll(dir)
}

// copyBusybox copies the rootfs for a busybox container created for the test image
// into the new directory for the specific test
func copyBusybox(dest string) error {
	out, err := exec.Command("sh", "-c", fmt.Sprintf("cp -R /busybox/* %s/", dest)).CombinedOutput()
	if err != nil {
		return fmt.Errorf("copy error %q: %q", err, out)
	}
	return nil
}

// runContainer runs the container with the specific config and arguments
//
// buffers are returned containing the STDOUT and STDERR output for the run
// along with the exit code and any go error
func runContainer(config *configs.Config, console string, args ...string) (buffers *stdBuffers, exitCode int, err error) {
	buffers = newStdBuffers()
	process := &libcontainer.Process{
		Args:   args,
		Env:    standardEnvironment,
		Stdin:  buffers.Stdin,
		Stdout: buffers.Stdout,
		Stderr: buffers.Stderr,
	}

	factory, err := libcontainer.New(".", libcontainer.InitArgs(os.Args[0], "init", "--"), libcontainer.Cgroupfs)
	if err != nil {
		return nil, -1, err
	}

	container, err := factory.Create("testCT", config)
	if err != nil {
		return nil, -1, err
	}
	defer container.Destroy()

	pid, err := container.Start(process)
	if err != nil {
		return nil, -1, err
	}

	p, err := os.FindProcess(pid)
	if err != nil {
		return nil, -1, err
	}

	ps, err := p.Wait()
	if err != nil {
		return nil, -1, err
	}

	status := ps.Sys().(syscall.WaitStatus)
	if status.Exited() {
		exitCode = status.ExitStatus()
	} else if status.Signaled() {
		exitCode = -int(status.Signal())
	} else {
		return nil, -1, err
	}

<<<<<<< HEAD
=======
	buffers = newStdBuffers()
	exitCode, err = namespaces.Exec(config, buffers.Stdin, buffers.Stdout, buffers.Stderr,
		console, config.RootFs, args, namespaces.DefaultCreateCommand, namespaces.DefaultSetupCommand, nil)
>>>>>>> 3f35b26b
	return
}<|MERGE_RESOLUTION|>--- conflicted
+++ resolved
@@ -67,11 +67,27 @@
 	return nil
 }
 
+func newContainer(config *configs.Config) (libcontainer.Container, error) {
+	factory, err := libcontainer.New(".",
+		libcontainer.InitArgs(os.Args[0], "init", "--"),
+		libcontainer.Cgroupfs,
+	)
+	if err != nil {
+		return nil, err
+	}
+	return factory.Create("testCT", config)
+}
+
 // runContainer runs the container with the specific config and arguments
 //
 // buffers are returned containing the STDOUT and STDERR output for the run
 // along with the exit code and any go error
 func runContainer(config *configs.Config, console string, args ...string) (buffers *stdBuffers, exitCode int, err error) {
+	container, err := newContainer(config)
+	if err != nil {
+		return nil, -1, err
+	}
+	defer container.Destroy()
 	buffers = newStdBuffers()
 	process := &libcontainer.Process{
 		Args:   args,
@@ -81,32 +97,18 @@
 		Stderr: buffers.Stderr,
 	}
 
-	factory, err := libcontainer.New(".", libcontainer.InitArgs(os.Args[0], "init", "--"), libcontainer.Cgroupfs)
-	if err != nil {
-		return nil, -1, err
-	}
-
-	container, err := factory.Create("testCT", config)
-	if err != nil {
-		return nil, -1, err
-	}
-	defer container.Destroy()
-
 	pid, err := container.Start(process)
 	if err != nil {
 		return nil, -1, err
 	}
-
 	p, err := os.FindProcess(pid)
 	if err != nil {
 		return nil, -1, err
 	}
-
 	ps, err := p.Wait()
 	if err != nil {
 		return nil, -1, err
 	}
-
 	status := ps.Sys().(syscall.WaitStatus)
 	if status.Exited() {
 		exitCode = status.ExitStatus()
@@ -115,12 +117,5 @@
 	} else {
 		return nil, -1, err
 	}
-
-<<<<<<< HEAD
-=======
-	buffers = newStdBuffers()
-	exitCode, err = namespaces.Exec(config, buffers.Stdin, buffers.Stdout, buffers.Stderr,
-		console, config.RootFs, args, namespaces.DefaultCreateCommand, namespaces.DefaultSetupCommand, nil)
->>>>>>> 3f35b26b
 	return
 }